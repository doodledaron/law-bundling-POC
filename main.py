<<<<<<< HEAD
"""
FastAPI application for law document processing system.
Handles HTTP endpoints and delegates processing to Celery tasks.
"""
from fastapi import FastAPI, Request, File, UploadFile, Form, HTTPException
from fastapi.responses import HTMLResponse, JSONResponse
from fastapi.templating import Jinja2Templates
from fastapi.staticfiles import StaticFiles
from fastapi.middleware.cors import CORSMiddleware
from typing import List
import os
import tempfile
import uuid
import json
import redis
from celery import Celery

# Import tasks
from tasks.document_tasks import process_document
from tasks.utils import get_timestamp, update_job_status

# Initialize Redis client
redis_client = redis.Redis.from_url(
    os.environ.get('REDIS_URL', 'redis://localhost:6379/0')
)

# Initialize Celery app
celery_app = Celery(
    'law_doc_processing',
    broker=os.environ.get('REDIS_URL', 'redis://localhost:6379/0'),
    backend=os.environ.get('REDIS_URL', 'redis://localhost:6379/0')
)
=======
# Install dependencies: pip install fastapi uvicorn jinja2 paddleocr opencv-python numpy pymupdf transformers

from fastapi import FastAPI, Request, File, UploadFile, Form
from fastapi.responses import HTMLResponse
from fastapi.templating import Jinja2Templates
from fastapi.staticfiles import StaticFiles
from fastapi.middleware.cors import CORSMiddleware
import paddleocr
import cv2
import numpy as np
import re
import fitz  # PyMuPDF
from transformers import pipeline
import logging
import os
import sys
from datetime import datetime

# ------ LOGGING CONFIGURATION ------
# Ensure log directory exists
log_directory = "logs"
os.makedirs(log_directory, exist_ok=True)
log_filename = os.path.join(log_directory, f"app_{datetime.now().strftime('%Y%m%d')}.log")

# Clear any existing handlers to avoid duplication
for handler in logging.root.handlers[:]:
    logging.root.removeHandler(handler)

# Configure root logger
logging.basicConfig(
    level=logging.DEBUG,
    format='%(asctime)s - %(levelname)s - %(message)s',
    handlers=[
        logging.FileHandler(log_filename, mode='a'),  # 'a' for append mode
        logging.StreamHandler(sys.stdout)  # Explicitly use stdout
    ]
)

# Create logger instance
logger = logging.getLogger(__name__)  # Use module name for the logger

# Add a file handler with immediate flush capability
class FlushingFileHandler(logging.FileHandler):
    def emit(self, record):
        super().emit(record)
        self.flush()

flush_handler = FlushingFileHandler(log_filename, mode='a')
flush_handler.setFormatter(logging.Formatter('%(asctime)s - %(levelname)s - %(message)s'))
logger.addHandler(flush_handler)

# Test the logger to verify it's working
logger.info("===== Application starting up =====")
logger.info(f"Logging to file: {log_filename}")
# ------ END LOGGING CONFIGURATION ------

def generate_summary(text):
    """
    Generate a summary using a lightweight model.
    """
    model_name = "facebook/bart-large-xsum"
    logger.info("Generating summary of text")
    logger.info(f"Using summarization model: {model_name}")
    summarizer = pipeline("summarization", model=model_name)
    # Limit input text to prevent model overload
    text = ' '.join(text.split()[:512])  # Even shorter input for lightweight models
    summary = summarizer(text, max_length=100, min_length=30, do_sample=False, truncation=True)
    logger.info("Summary generation complete")
    return summary[0]['summary_text']
>>>>>>> ca0a0497

# Initialize FastAPI app
app = FastAPI(
    title="Law Document Processing API",
    description="API for processing legal documents with OCR and information extraction",
    version="1.0.0"
)

# Add CORS middleware
app.add_middleware(
    CORSMiddleware,
    allow_origins=["*"],
    allow_credentials=True,
    allow_methods=["*"],
    allow_headers=["*"],
)

# Initialize Jinja2 templates
templates = Jinja2Templates(directory="templates")
<<<<<<< HEAD
app.mount("/results", StaticFiles(directory="results"), name="results")
=======

# Initialize PaddleOCR - using en_PP-OCRv3_det (3.8M) model for English text detection
logger.info("Initializing PaddleOCR")
ocr = paddleocr.PaddleOCR(use_angle_cls=True, lang="en")
logger.info("PaddleOCR initialized")
>>>>>>> ca0a0497

# Error messages
ERROR_MESSAGES = {
    "file_required": "No file was uploaded. Please select a file.",
    "invalid_type": "Only PDF, JPEG, and PNG files are supported.",
    "empty_file": "The uploaded file is empty.",
    "ocr_error": "Error processing the document. Please try again.",
    "decode_error": "Could not decode the image. Please try another file."
}

# Create necessary directories
os.makedirs("uploads", exist_ok=True)
os.makedirs("results", exist_ok=True)
os.makedirs("chunks", exist_ok=True)

def _fix_image_paths(page_results):
    """
    Fix image paths to be proper web URLs starting with /
    """
    fixed_results = []
    for page in page_results:
        fixed_page = page.copy()
        
        # Fix image_path
        if 'image_path' in fixed_page and fixed_page['image_path']:
            path = fixed_page['image_path']
            if not path.startswith('/'):
                fixed_page['image_path'] = '/' + path
        
        # Fix layout_vis_path
        if 'layout_vis_path' in fixed_page and fixed_page['layout_vis_path']:
            path = fixed_page['layout_vis_path']
            if not path.startswith('/'):
                fixed_page['layout_vis_path'] = '/' + path
        
        fixed_results.append(fixed_page)
    
    return fixed_results

def _fix_file_path(file_path):
    """
    Fix file path to be a proper web URL
    """
    if file_path and not file_path.startswith('/'):
        return '/' + file_path
    return file_path

# Define root endpoint
@app.get("/", response_class=HTMLResponse)
async def read_root(request: Request):
    """
    Render the main upload page
    """
<<<<<<< HEAD
    return templates.TemplateResponse("index.html", {"request": request})
=======
    logger.info("Extracting NDA fields from text")
    try:
        patterns = {
            # Match company name - fixed to remove trailing colon
            'company': r'between:\s+(.*?)(?=\s*:?\s*\("Discloser")',

            # Match recipient name - improved to get just the name
            'recipient': r'and\.\s+(.*?)(?=\s*:\s*\("Recipient")',

            # Match company address - unchanged as it works correctly
            'company_address': r'(?:business\s*at\s*)(.*?)(?:;)',

            # Match recipient address - unchanged as it works correctly
            'recipient_address': r'(?:residing\s*at\s*)(.*?)(?:\.)',

            # Match both initial duration and survival period
            'duration': r'period\s+of\s+(.*?)\s+years.*?additional\s+(.*?)\s+years',

            # Match governing law - fixed to capture full state law reference
            'governing_law': r'governed by and construed in accordance with the laws of the\.?\s*([^.]+?)(?:\.|$)',

            # Match confidential information - improved to capture full scope
            'confidential_info': r'information\s+relating\s+to\s+(.*?)(?=\s*\(the "Confidential Information"\))',

            # Match dates - improved format handling
            'dates': r'\b(?:February|March|April|May|June|July|August|September|October|November|December)\s+\d{1,2},\s+\d{4}\b'
        }

        # Extract fields
        fields = {}
        for field, pattern in patterns.items():
            if field == 'dates':
                matches = re.findall(pattern, text, re.IGNORECASE)
                fields[field] = list(set(matches)) if matches else []  # Remove duplicates
                logger.debug(f"Found dates: {fields[field]}")
            elif field == 'duration':
                match = re.search(pattern, text, re.IGNORECASE | re.MULTILINE)
                if match and match.groups():
                    initial_term = match.group(1).strip()
                    survival_period = match.group(2).strip()
                    fields[field] = f"{initial_term} years with {survival_period} years survival period"
                    logger.debug(f"Found duration: {fields[field]}")
                else:
                    fields[field] = "Not found"
                    logger.debug(f"Duration not found")
            else:
                match = re.search(pattern, text, re.IGNORECASE | re.MULTILINE)
                fields[field] = match.group(1).strip() if match and match.groups() else "Not found"
                # Clean up extra spaces and punctuation
                if fields[field] != "Not found":
                    fields[field] = re.sub(r'\s+', ' ', fields[field]).strip(' .,;:')  # Added ':' to strip
                    logger.debug(f"Found {field}: {fields[field]}")
                else:
                    logger.debug(f"{field} not found")
>>>>>>> ca0a0497

# Bulk processing page
@app.get("/bulk", response_class=HTMLResponse)
async def bulk_processing_page(request: Request):
    """
    Render the bulk processing monitoring page
    """
    return templates.TemplateResponse("bulk_processing.html", {"request": request})

<<<<<<< HEAD
# Results list page
@app.get("/results-list", response_class=HTMLResponse)
async def results_page(request: Request):
    """
    Render the results list page
    """
    return templates.TemplateResponse("results_list.html", {"request": request})
=======
        logger.info(f"Field extraction complete. Found {sum(1 for v in fields.values() if v != 'Not found' and v)} fields")
        return fields
>>>>>>> ca0a0497

# API endpoint to get all processed documents
@app.get("/api/results")
async def api_get_results():
    """
    Get all processed documents from results folder
    """
    try:
        results_dir = "results"
        documents = []
        
        if not os.path.exists(results_dir):
            return {"documents": []}
        
        # Scan results directory for job folders
        for job_folder in os.listdir(results_dir):
            job_path = os.path.join(results_dir, job_folder)
            
            # Skip if not a directory
            if not os.path.isdir(job_path):
                continue
                
            # Look for results.json in the job folder
            results_file = os.path.join(job_path, "results.json")
            if os.path.exists(results_file):
                try:
                    with open(results_file, 'r', encoding='utf-8') as f:
                        doc_data = json.load(f)
                    
                    # Add job_id if not present
                    if 'job_id' not in doc_data:
                        doc_data['job_id'] = job_folder
                    
                    documents.append(doc_data)
                    
                except Exception as e:
                    print(f"Error reading results file {results_file}: {str(e)}")
                    continue
        
        # Sort by processing date (newest first)
        documents.sort(key=lambda x: x.get('processing_completed_at', ''), reverse=True)
        
        return {"documents": documents}
        
    except Exception as e:
<<<<<<< HEAD
        print(f"Error getting results: {str(e)}")
        return {"documents": [], "error": str(e)}

# Bulk upload endpoint
@app.post("/bulk-upload")
async def bulk_upload(request: Request, files: List[UploadFile] = File(...)):
=======
        logger.error(f"Error in pattern matching: {str(e)}", exc_info=True)
        return {
            'company': "Not found",
            'recipient': "Not found",
            'company_address': "Not found",
            'recipient_address': "Not found",
            'duration': "Not found",
            'governing_law': "Not found",
            'confidential_info': "Not found",
            'dates': []
        }

@app.get("/test_logging")
async def test_logging():
    """
    Test endpoint to verify logging functionality
    """
    logger.debug("This is a DEBUG message")
    logger.info("This is an INFO message")
    logger.warning("This is a WARNING message")
    logger.error("This is an ERROR message")
    
    # Force flush
    for handler in logger.handlers + logging.root.handlers:
        handler.flush()
        
    return {"message": "Logging test complete, check the log file"}

# Define root endpoint
@app.get("/", response_class=HTMLResponse)
async def read_root(request: Request):
>>>>>>> ca0a0497
    """
    Handle bulk document upload
    """
<<<<<<< HEAD
    try:
        if not files or len(files) == 0:
            return templates.TemplateResponse(
                "index.html",
                {"request": request, "error": "No files were uploaded"},
                status_code=400
            )
        
        job_ids = []
        submitted_files = []
        errors = []
        
        for file in files:
            try:
                # Read file contents
                contents = await file.read()
                
                if not contents:
                    errors.append(f"{file.filename}: File is empty")
                    continue
                
                # Validate file type
                if file.content_type not in ("image/jpeg", "image/png", "application/pdf"):
                    errors.append(f"{file.filename}: Invalid file type")
                    continue
                
                # Generate job ID
                job_id = str(uuid.uuid4())
                job_ids.append(job_id)
                
                # Record job creation time
                job_created_time = get_timestamp()
                
                # Save file to disk
                file_ext = os.path.splitext(file.filename)[1].lower()
                if not file_ext:
                    # If no extension, infer from content type
                    if file.content_type == "application/pdf":
                        file_ext = ".pdf"
                    elif file.content_type == "image/jpeg":
                        file_ext = ".jpg"
                    elif file.content_type == "image/png":
                        file_ext = ".png"
                
                upload_path = os.path.join("uploads", f"{job_id}{file_ext}")
                
                # Set umask for proper default permissions
                old_umask = os.umask(0o022)
                try:
                    with open(upload_path, "wb") as f:
                        f.write(contents)
                    # Ensure file is readable by all containers
                    os.chmod(upload_path, 0o644)
                finally:
                    os.umask(old_umask)
                
                # Initialize job status in Redis
                update_job_status(redis_client, job_id, {
                    'status': 'PENDING',
                    'filename': file.filename,
                    'created_at': job_created_time,
                    'message': 'Document uploaded, waiting for processing',
                    'progress': 0,
                    'bulk_upload': True,
                    'bulk_position': len(submitted_files) + 1,
                    'bulk_total': len(files)
                })
                
                # Submit job to Celery
                task = process_document.apply_async(
                    args=[job_id, upload_path, file.filename],
                    queue='documents'
                )
                
                # Update job status with task ID
                update_job_status(redis_client, job_id, {
                    'task_id': task.id,
                    'updated_at': get_timestamp()
                })
                
                submitted_files.append({
                    'filename': file.filename,
                    'job_id': job_id,
                    'task_id': task.id
                })
                
                print(f"Successfully submitted bulk job {job_id} for file {file.filename}")
                
            except Exception as e:
                error_msg = f"{file.filename}: {str(e)}"
                errors.append(error_msg)
                print(f"Error processing file {file.filename}: {str(e)}")
                continue
        
        # If no files were successfully submitted
        if not job_ids:
            error_message = "No files could be processed. " + "; ".join(errors)
            return templates.TemplateResponse(
                "index.html",
                {"request": request, "error": error_message},
                status_code=400
            )
        
        # Redirect to bulk processing page with job IDs
        job_ids_param = ",".join(job_ids)
        return templates.TemplateResponse(
            "bulk_processing.html",
            {
                "request": request,
                "job_ids": job_ids,
                "job_ids_json": json.dumps(job_ids),
                "submitted_files": submitted_files,
                "submitted_files_json": json.dumps(submitted_files),
                "errors": errors if errors else None
            }
        )
        
    except Exception as e:
        error_message = f"Bulk upload failed: {str(e)}"
        print(error_message)
        return templates.TemplateResponse(
            "index.html",
            {"request": request, "error": error_message},
            status_code=500
        )
=======
    logger.info("Main page accessed")
    return templates.TemplateResponse("index.html", {"request": request})
>>>>>>> ca0a0497


# Define upload endpoint
@app.post("/upload", response_class=HTMLResponse)
async def upload_file(request: Request, file: UploadFile = File(...)):
    """
    Process uploaded file by adding it to the processing queue
    """
    logger.info(f"File upload initiated: {file.filename} ({file.content_type})")
    try:
        # Read file contents
        try:
            contents = await file.read()
            logger.info(f"File read successfully: {len(contents)} bytes")
        except Exception as e:
            error_message = f"Error reading file: {str(e)}"
            logger.error(error_message, exc_info=True)
            return templates.TemplateResponse(
                "index.html",
                {"request": request, "error": error_message},
                status_code=500
            )

        # Check file size (limit to 10MB)
<<<<<<< HEAD
        # if len(contents) > 10 * 1024 * 1024:
        #     return templates.TemplateResponse(
        #         "index.html",
        #         {"request": request, "error": "File size exceeds 10MB limit."},
        #         status_code=400
        #     )
=======
        if len(contents) > 10 * 1024 * 1024:
            logger.warning(f"File size exceeds limit: {len(contents)} bytes")
            return templates.TemplateResponse(
                "index.html",
                {"request": request, "error": "File size exceeds 10MB limit."},
                status_code=400
            )
>>>>>>> ca0a0497

        if not contents:
            logger.warning("Empty file uploaded")
            return templates.TemplateResponse(
                "index.html",
                {"request": request, "error": ERROR_MESSAGES["empty_file"]},
                status_code=400
            )

        # Validate file type
        if file.content_type not in ("image/jpeg", "image/png", "application/pdf"):
            logger.warning(f"Invalid file type: {file.content_type}")
            return templates.TemplateResponse(
                "index.html",
                {"request": request, "error": ERROR_MESSAGES["invalid_type"]},
                status_code=400
            )
        
        # Generate job ID
        job_id = str(uuid.uuid4())
        
        # Record job creation time
        job_created_time = get_timestamp()
        
        # Save file to disk
        file_ext = os.path.splitext(file.filename)[1].lower()
        if not file_ext:
            # If no extension, infer from content type
            if file.content_type == "application/pdf":
<<<<<<< HEAD
                file_ext = ".pdf"
            elif file.content_type == "image/jpeg":
                file_ext = ".jpg"
            elif file.content_type == "image/png":
                file_ext = ".png"
        
        upload_path = os.path.join("uploads", f"{job_id}{file_ext}")
        
        # Set umask for proper default permissions
        old_umask = os.umask(0o022)
        try:
            with open(upload_path, "wb") as f:
                f.write(contents)
            # Ensure file is readable by all containers
            os.chmod(upload_path, 0o644)
        finally:
            os.umask(old_umask)
        
        # Initialize job status in Redis
        update_job_status(redis_client, job_id, {
            'status': 'PENDING',
            'filename': file.filename,
            'created_at': job_created_time,
            'message': 'Document uploaded, waiting for processing',
            'progress': 0
        })
        
        # Submit job to Celery -> the stage where it will process the document
        # - process_large_document : For PDFs with >200 pages (chunking effectively disabled)
        #     - Chunks the PDF into 200-page chunks (rarely triggered)
        #     - Processes each chunk with PPStructure in parallel
        #     - Combines all chunk text and generates final summary with text_based_processor.py
        # - process_small_document : For PDFs ≤200 pages and all images (default path)
        #     - Processes the entire document directly with PPStructure
        #     - Generates summary using text_based_processor.py
=======
                logger.info("Processing PDF file")
                # Use PyMuPDF to process PDF
                import io
                pdf_document = fitz.open(stream=contents, filetype="pdf")
                logger.info(f"PDF loaded with {len(pdf_document)} pages")
                
                full_text = ""
                confidence_scores = []
                
                for page_num in range(len(pdf_document)):
                    logger.info(f"Processing PDF page {page_num+1}/{len(pdf_document)}")
                    page = pdf_document.load_page(page_num)
                    
                    # Render page to an image (PyMuPDF uses RGB format)
                    pix = page.get_pixmap(alpha=False)
                    img_data = pix.tobytes("png")
                    
                    # Convert to numpy array for OpenCV
                    nparr = np.frombuffer(img_data, np.uint8)
                    img = cv2.imdecode(nparr, cv2.IMREAD_COLOR)
                    
                    if img is None:
                        logger.warning(f"Failed to convert page {page_num+1} to image")
                        continue
                        
                    # Preprocess image
                    processed_img = preprocess_image(img)

                    # Process the image using PaddleOCR
                    try:
                        result = ocr.ocr(processed_img, cls=True)
                        logger.info(f"OCR completed for page {page_num+1}")
                    except Exception as e:
                        error_message = f"OCR processing error: {str(e)}"
                        logger.error(error_message, exc_info=True)
                        return templates.TemplateResponse(
                            "index.html",
                            {"request": request, "error": error_message},
                            status_code=500
                        )

                    # Concatenate the OCR results into a full text string
                    page_text = ""
                    for res in result:
                        for line in res:
                            page_text += line[1][0] + " "
                            confidence_scores.append(line[1][1])
                    
                    logger.info(f"Extracted {len(page_text.split())} words from page {page_num+1}")
                    full_text += page_text
                
                # Close the document
                pdf_document.close()
                
                cleaned_text = clean_text(full_text)
                if confidence_scores:
                    average_confidence = sum(confidence_scores) / len(confidence_scores)
                    average_confidence_formatted = f"{average_confidence:.2%}"
                    logger.info(f"Average OCR confidence: {average_confidence_formatted}")
                else:
                    average_confidence_formatted = "N/A"
                    logger.warning("No confidence scores available")
            else:
                logger.info(f"Processing image file: {file.content_type}")
                # Convert image to OpenCV format
                nparr = np.frombuffer(contents, np.uint8)
                img = cv2.imdecode(nparr, cv2.IMREAD_COLOR)
                if img is None:
                    error_message = f"Image decode error: Could not decode the image. Please try another file."
                    logger.error(error_message)
                    return templates.TemplateResponse(
                        "index.html",
                        {"request": request, "error": error_message},
                        status_code=400
                    )

                # Process single image
                processed_img = preprocess_image(img)
                try:
                    result = ocr.ocr(processed_img, cls=True)
                    logger.info("OCR completed for image")
                except Exception as e:
                    logger.error(f"OCR processing error: {str(e)}", exc_info=True)
                    return templates.TemplateResponse(
                        "index.html",
                        {"request": request, "error": ERROR_MESSAGES["ocr_error"]},
                        status_code=500
                    )

                # Extract text and confidence scores
                full_text = ""
                confidence_scores = []
                for res in result:
                    for line in res:
                        full_text += line[1][0] + " "
                        confidence_scores.append(line[1][1])
                
                logger.info(f"Extracted {len(full_text.split())} words from image")
                cleaned_text = clean_text(full_text)
                if confidence_scores:
                    average_confidence = sum(confidence_scores) / len(confidence_scores)
                    average_confidence_formatted = f"{average_confidence:.2%}"
                    logger.info(f"Average OCR confidence: {average_confidence_formatted}")
                else:
                    average_confidence_formatted = "N/A"
                    logger.warning("No confidence scores available")
>>>>>>> ca0a0497

        try:
            task = process_document.apply_async(
                args=[job_id, upload_path, file.filename],
                queue='documents'  # Explicitly specify the queue
            )
            
            # Update job status with task ID
            update_job_status(redis_client, job_id, {
                'task_id': task.id,
                'updated_at': get_timestamp()
            })
            
            print(f"Successfully submitted job {job_id} with task ID {task.id}")
            
        except Exception as e:
<<<<<<< HEAD
            print(f"Error submitting task for job {job_id}: {str(e)}")
            # Update job status on task submission failure
            update_job_status(redis_client, job_id, {
                'status': 'FAILED',
                'error': f'Task submission failed: {str(e)}',
                'message': 'Failed to submit processing task',
                'updated_at': get_timestamp()
            })
=======
            logger.error(f"Error processing document: {str(e)}", exc_info=True)
>>>>>>> ca0a0497
            return templates.TemplateResponse(
                "index.html",
                {"request": request, "error": f"Failed to submit task: {str(e)}"},
                status_code=500
            )
<<<<<<< HEAD
        
        # Render submission confirmation
=======

        # Extract NDA fields
        logger.info("Extracting NDA fields from text")
        fields = extract_nda_fields(cleaned_text)
        logger.info(f"Extracted fields: {', '.join(fields.keys())}")

        # Generate summary
        summary = generate_summary(cleaned_text)
        logger.info("Text summary generated")

        # Force flush logs before returning
        logger.info("Processing complete, preparing response")
        for handler in logger.handlers + logging.root.handlers:
            handler.flush()

        # Render template with results
        logger.info("Rendering results template")
>>>>>>> ca0a0497
        return templates.TemplateResponse(
            "submitted.html",
            {
                "request": request,
                "job_id": job_id,
                "filename": file.filename
            }
        )
    
    except Exception as e:
        error_message = f"An unexpected error occurred: {str(e)}"
        logger.error(error_message, exc_info=True)
        # Force flush logs
        for handler in logger.handlers + logging.root.handlers:
            handler.flush()
        return templates.TemplateResponse(
            "index.html",
            {"request": request, "error": error_message},
            status_code=500
        )

<<<<<<< HEAD
# Job status endpoint
@app.get("/job/{job_id}", response_class=HTMLResponse)
async def get_job_status(request: Request, job_id: str):
    """
    Get job status and results
    """
    try:
        # Get job status from Redis
        job_data = redis_client.get(f"job:{job_id}")
        
        if not job_data:
            return templates.TemplateResponse(
                "index.html",
                {"request": request, "error": "Job not found"},
                status_code=404
            )
        
        job_status = json.loads(job_data)
        
        # For chunked processing, check if all chunks are actually complete
        if job_status.get('status') == 'COMPLETED' and 'num_chunks' in job_status:
            # Verify that chunked processing is truly complete by checking results files
            results_dir = os.path.join("results", job_id)
            clean_results_path = os.path.join(results_dir, "results.json")
            
            # Only show results if the final results.json exists and is complete
            if not os.path.exists(clean_results_path):
                # Results not ready yet, show as still processing
                job_status['status'] = 'PROCESSING'
                job_status['message'] = 'Finalizing combined results and generating summary'
                job_status['progress'] = 90
        
        # For completed jobs, show results
        if job_status.get('status') == 'COMPLETED':
            try:
                # Try to load results from the new clean format first
                results_dir = os.path.join("results", job_id)
                clean_results_path = os.path.join(results_dir, "results.json")
                metrics_path = os.path.join(results_dir, "metrics.json")
                ppstructure_path = os.path.join(results_dir, "ppstructure_results.json")
                
                results = None
                metrics = {}
                ppstructure_results = {}
                
                # Try to load clean results first
                if os.path.exists(clean_results_path):
                    with open(clean_results_path, 'r', encoding='utf-8') as f:
                        results = json.load(f)
                # Fallback to old results_path format
                elif 'results_path' in job_status and os.path.exists(job_status['results_path']):
                    with open(job_status['results_path'], 'r', encoding='utf-8') as f:
                        results = json.load(f)
                else:
                    raise FileNotFoundError("No results file found")
                
                # Load metrics if available
                if os.path.exists(metrics_path):
                    with open(metrics_path, 'r', encoding='utf-8') as f:
                        metrics = json.load(f)
                
                # Load PPStructure results if available  
                if os.path.exists(ppstructure_path):
                    with open(ppstructure_path, 'r', encoding='utf-8') as f:
                        ppstructure_results = json.load(f)
                
                if not results:
                    raise ValueError("Results file is empty or invalid")
                
                # For the new format, extract the needed data
                template_data = {
                    "request": request,
                    "job_id": job_id,
                    "results": results,
                    "metrics": metrics,
                    "ppstructure_results": ppstructure_results,
                    "filename": results.get("filename", "Unknown"),
                    "full_text": results.get("combined_text", ""),
                    "combined_text_path": _fix_file_path(results.get("combined_text_path", "")),
                    "average_confidence_formatted": results.get("average_confidence_formatted", "N/A"),
                    "summary": results.get("summary", ""),
                    "processing_time_seconds": float(results.get("processing_time_seconds", 0)),
                    "total_pages": int(results.get("total_pages", 0)),
                    "estimated_cost": float(results.get("estimated_cost", 0.0)),
                    "token_usage": results.get("token_usage", {}),
                    "processing_method": results.get("processing_method", "unknown"),
                    "date": results.get("date", "undated"),
                    # Extracted info fields
                    "extracted_info": results.get("extracted_info", {}),
                    # Page results from PPStructure file (with fixed paths)
                    "page_results": _fix_image_paths(ppstructure_results.get("page_results", [])),
                    # Performance data from metrics
                    "performance": metrics.get("performance", {}),
                    "confidence_metrics": metrics.get("confidence_metrics", {}),
                    "processing_details": ppstructure_results.get("processing_info", {})
                }
                
                # Render results template with new data
                return templates.TemplateResponse(
                    "result.html",
                    template_data
                )
                
            except Exception as e:
                job_status['error'] = f"Error retrieving results: {str(e)}"
                print(f"Error retrieving results for job {job_id}: {str(e)}")
        
        # For in-progress or failed jobs, show status
        return templates.TemplateResponse(
            "status.html",
            {
                "request": request,
                "job_id": job_id,
                "status": job_status
            }
        )
    
    except Exception as e:
        error_message = f"Error retrieving job status: {str(e)}"
        print(error_message)  # Log the error
        return templates.TemplateResponse(
            "index.html",
            {"request": request, "error": error_message},
            status_code=500
        )

# API endpoint for status updates with enhanced loading support
@app.get("/api/job/{job_id}")
async def api_job_status(job_id: str):
    """
    Get job status as JSON for AJAX updates with enhanced progress tracking
    """
    try:
        # Get job status from Redis
        job_data = redis_client.get(f"job:{job_id}")
        
        if not job_data:
            raise HTTPException(status_code=404, detail="Job not found")
        
        job_status = json.loads(job_data)
        
        # Add estimated completion time for better UX
        if job_status.get('status') == 'PROCESSING':
            # Add some helpful processing stage messages
            progress = job_status.get('progress', 0)
            
            # Check if this is chunked processing
            if 'num_chunks' in job_status:
                # Chunked processing stages
                num_chunks = job_status.get('num_chunks', 1)
                if progress < 20:
                    job_status['stage'] = f'Creating {num_chunks} document chunks'
                elif progress < 75:
                    # Calculate which chunk is being processed
                    chunk_progress = (progress - 30) / 45  # Chunk processing is 30-75%
                    current_chunk = max(1, int(chunk_progress * num_chunks) + 1)
                    job_status['stage'] = f'Processing chunk {current_chunk}/{num_chunks} (parallel batches)'
                elif progress < 90:
                    job_status['stage'] = f'All {num_chunks} chunks processed. Combining text and generating summary...'
                elif progress < 95:
                    job_status['stage'] = 'Summary generated. Saving final results...'
                else:
                    job_status['stage'] = 'Finalizing and preparing results display...'
            else:
                # Single document processing stages
                if progress < 30:
                    job_status['stage'] = 'Analyzing document structure'
                elif progress < 60:
                    job_status['stage'] = 'Performing OCR and layout detection'
                elif progress < 85:
                    job_status['stage'] = 'Extracting text and images'
                else:
                    job_status['stage'] = 'Generating summary and finalizing results'
        
        return job_status
    
    except HTTPException:
        raise
    except Exception as e:
        raise HTTPException(status_code=500, detail=f"Error retrieving job status: {str(e)}")

# Health check endpoint
@app.get("/health")
async def health_check():
    """
    Health check endpoint
    """
    # Check Redis connection
    try:
        redis_client.ping()
        redis_status = "ok"
    except Exception as e:
        redis_status = f"error: {str(e)}"
    
    # Check Celery status
    try:
        i = celery_app.control.inspect()
        active_workers = i.active()
        celery_status = "ok" if active_workers else "no active workers"
    except Exception as e:
        celery_status = f"error: {str(e)}"
    
    return {
        "status": "healthy" if redis_status == "ok" else "degraded",
        "redis": redis_status,
        "celery": celery_status,
        "version": "1.0.0"
    }

if __name__ == "__main__":
    import uvicorn
    uvicorn.run(app, host="0.0.0.0", port=int(os.environ.get("PORT", 8000)))
=======
# Debug handler for uvicorn to force flush logs after each request
@app.middleware("http")
async def log_requests(request: Request, call_next):
    logger.debug(f"Request: {request.method} {request.url.path}")
    response = await call_next(request)
    logger.debug(f"Response status: {response.status_code}")
    # Force flush logs after each request
    for handler in logger.handlers + logging.root.handlers:
        handler.flush()
    return response
>>>>>>> ca0a0497
<|MERGE_RESOLUTION|>--- conflicted
+++ resolved
@@ -1,4 +1,4 @@
-<<<<<<< HEAD
+
 """
 FastAPI application for law document processing system.
 Handles HTTP endpoints and delegates processing to Celery tasks.
@@ -31,77 +31,7 @@
     broker=os.environ.get('REDIS_URL', 'redis://localhost:6379/0'),
     backend=os.environ.get('REDIS_URL', 'redis://localhost:6379/0')
 )
-=======
-# Install dependencies: pip install fastapi uvicorn jinja2 paddleocr opencv-python numpy pymupdf transformers
-
-from fastapi import FastAPI, Request, File, UploadFile, Form
-from fastapi.responses import HTMLResponse
-from fastapi.templating import Jinja2Templates
-from fastapi.staticfiles import StaticFiles
-from fastapi.middleware.cors import CORSMiddleware
-import paddleocr
-import cv2
-import numpy as np
-import re
-import fitz  # PyMuPDF
-from transformers import pipeline
-import logging
-import os
-import sys
-from datetime import datetime
-
-# ------ LOGGING CONFIGURATION ------
-# Ensure log directory exists
-log_directory = "logs"
-os.makedirs(log_directory, exist_ok=True)
-log_filename = os.path.join(log_directory, f"app_{datetime.now().strftime('%Y%m%d')}.log")
-
-# Clear any existing handlers to avoid duplication
-for handler in logging.root.handlers[:]:
-    logging.root.removeHandler(handler)
-
-# Configure root logger
-logging.basicConfig(
-    level=logging.DEBUG,
-    format='%(asctime)s - %(levelname)s - %(message)s',
-    handlers=[
-        logging.FileHandler(log_filename, mode='a'),  # 'a' for append mode
-        logging.StreamHandler(sys.stdout)  # Explicitly use stdout
-    ]
-)
-
-# Create logger instance
-logger = logging.getLogger(__name__)  # Use module name for the logger
-
-# Add a file handler with immediate flush capability
-class FlushingFileHandler(logging.FileHandler):
-    def emit(self, record):
-        super().emit(record)
-        self.flush()
-
-flush_handler = FlushingFileHandler(log_filename, mode='a')
-flush_handler.setFormatter(logging.Formatter('%(asctime)s - %(levelname)s - %(message)s'))
-logger.addHandler(flush_handler)
-
-# Test the logger to verify it's working
-logger.info("===== Application starting up =====")
-logger.info(f"Logging to file: {log_filename}")
-# ------ END LOGGING CONFIGURATION ------
-
-def generate_summary(text):
-    """
-    Generate a summary using a lightweight model.
-    """
-    model_name = "facebook/bart-large-xsum"
-    logger.info("Generating summary of text")
-    logger.info(f"Using summarization model: {model_name}")
-    summarizer = pipeline("summarization", model=model_name)
-    # Limit input text to prevent model overload
-    text = ' '.join(text.split()[:512])  # Even shorter input for lightweight models
-    summary = summarizer(text, max_length=100, min_length=30, do_sample=False, truncation=True)
-    logger.info("Summary generation complete")
-    return summary[0]['summary_text']
->>>>>>> ca0a0497
+
 
 # Initialize FastAPI app
 app = FastAPI(
@@ -121,15 +51,8 @@
 
 # Initialize Jinja2 templates
 templates = Jinja2Templates(directory="templates")
-<<<<<<< HEAD
+
 app.mount("/results", StaticFiles(directory="results"), name="results")
-=======
-
-# Initialize PaddleOCR - using en_PP-OCRv3_det (3.8M) model for English text detection
-logger.info("Initializing PaddleOCR")
-ocr = paddleocr.PaddleOCR(use_angle_cls=True, lang="en")
-logger.info("PaddleOCR initialized")
->>>>>>> ca0a0497
 
 # Error messages
 ERROR_MESSAGES = {
@@ -183,64 +106,7 @@
     """
     Render the main upload page
     """
-<<<<<<< HEAD
     return templates.TemplateResponse("index.html", {"request": request})
-=======
-    logger.info("Extracting NDA fields from text")
-    try:
-        patterns = {
-            # Match company name - fixed to remove trailing colon
-            'company': r'between:\s+(.*?)(?=\s*:?\s*\("Discloser")',
-
-            # Match recipient name - improved to get just the name
-            'recipient': r'and\.\s+(.*?)(?=\s*:\s*\("Recipient")',
-
-            # Match company address - unchanged as it works correctly
-            'company_address': r'(?:business\s*at\s*)(.*?)(?:;)',
-
-            # Match recipient address - unchanged as it works correctly
-            'recipient_address': r'(?:residing\s*at\s*)(.*?)(?:\.)',
-
-            # Match both initial duration and survival period
-            'duration': r'period\s+of\s+(.*?)\s+years.*?additional\s+(.*?)\s+years',
-
-            # Match governing law - fixed to capture full state law reference
-            'governing_law': r'governed by and construed in accordance with the laws of the\.?\s*([^.]+?)(?:\.|$)',
-
-            # Match confidential information - improved to capture full scope
-            'confidential_info': r'information\s+relating\s+to\s+(.*?)(?=\s*\(the "Confidential Information"\))',
-
-            # Match dates - improved format handling
-            'dates': r'\b(?:February|March|April|May|June|July|August|September|October|November|December)\s+\d{1,2},\s+\d{4}\b'
-        }
-
-        # Extract fields
-        fields = {}
-        for field, pattern in patterns.items():
-            if field == 'dates':
-                matches = re.findall(pattern, text, re.IGNORECASE)
-                fields[field] = list(set(matches)) if matches else []  # Remove duplicates
-                logger.debug(f"Found dates: {fields[field]}")
-            elif field == 'duration':
-                match = re.search(pattern, text, re.IGNORECASE | re.MULTILINE)
-                if match and match.groups():
-                    initial_term = match.group(1).strip()
-                    survival_period = match.group(2).strip()
-                    fields[field] = f"{initial_term} years with {survival_period} years survival period"
-                    logger.debug(f"Found duration: {fields[field]}")
-                else:
-                    fields[field] = "Not found"
-                    logger.debug(f"Duration not found")
-            else:
-                match = re.search(pattern, text, re.IGNORECASE | re.MULTILINE)
-                fields[field] = match.group(1).strip() if match and match.groups() else "Not found"
-                # Clean up extra spaces and punctuation
-                if fields[field] != "Not found":
-                    fields[field] = re.sub(r'\s+', ' ', fields[field]).strip(' .,;:')  # Added ':' to strip
-                    logger.debug(f"Found {field}: {fields[field]}")
-                else:
-                    logger.debug(f"{field} not found")
->>>>>>> ca0a0497
 
 # Bulk processing page
 @app.get("/bulk", response_class=HTMLResponse)
@@ -250,7 +116,6 @@
     """
     return templates.TemplateResponse("bulk_processing.html", {"request": request})
 
-<<<<<<< HEAD
 # Results list page
 @app.get("/results-list", response_class=HTMLResponse)
 async def results_page(request: Request):
@@ -258,10 +123,7 @@
     Render the results list page
     """
     return templates.TemplateResponse("results_list.html", {"request": request})
-=======
-        logger.info(f"Field extraction complete. Found {sum(1 for v in fields.values() if v != 'Not found' and v)} fields")
-        return fields
->>>>>>> ca0a0497
+
 
 # API endpoint to get all processed documents
 @app.get("/api/results")
@@ -307,50 +169,15 @@
         return {"documents": documents}
         
     except Exception as e:
-<<<<<<< HEAD
         print(f"Error getting results: {str(e)}")
         return {"documents": [], "error": str(e)}
 
 # Bulk upload endpoint
 @app.post("/bulk-upload")
 async def bulk_upload(request: Request, files: List[UploadFile] = File(...)):
-=======
-        logger.error(f"Error in pattern matching: {str(e)}", exc_info=True)
-        return {
-            'company': "Not found",
-            'recipient': "Not found",
-            'company_address': "Not found",
-            'recipient_address': "Not found",
-            'duration': "Not found",
-            'governing_law': "Not found",
-            'confidential_info': "Not found",
-            'dates': []
-        }
-
-@app.get("/test_logging")
-async def test_logging():
-    """
-    Test endpoint to verify logging functionality
-    """
-    logger.debug("This is a DEBUG message")
-    logger.info("This is an INFO message")
-    logger.warning("This is a WARNING message")
-    logger.error("This is an ERROR message")
-    
-    # Force flush
-    for handler in logger.handlers + logging.root.handlers:
-        handler.flush()
-        
-    return {"message": "Logging test complete, check the log file"}
-
-# Define root endpoint
-@app.get("/", response_class=HTMLResponse)
-async def read_root(request: Request):
->>>>>>> ca0a0497
     """
     Handle bulk document upload
     """
-<<<<<<< HEAD
     try:
         if not files or len(files) == 0:
             return templates.TemplateResponse(
@@ -476,10 +303,7 @@
             {"request": request, "error": error_message},
             status_code=500
         )
-=======
-    logger.info("Main page accessed")
-    return templates.TemplateResponse("index.html", {"request": request})
->>>>>>> ca0a0497
+
 
 
 # Define upload endpoint
@@ -503,24 +327,6 @@
                 status_code=500
             )
 
-        # Check file size (limit to 10MB)
-<<<<<<< HEAD
-        # if len(contents) > 10 * 1024 * 1024:
-        #     return templates.TemplateResponse(
-        #         "index.html",
-        #         {"request": request, "error": "File size exceeds 10MB limit."},
-        #         status_code=400
-        #     )
-=======
-        if len(contents) > 10 * 1024 * 1024:
-            logger.warning(f"File size exceeds limit: {len(contents)} bytes")
-            return templates.TemplateResponse(
-                "index.html",
-                {"request": request, "error": "File size exceeds 10MB limit."},
-                status_code=400
-            )
->>>>>>> ca0a0497
-
         if not contents:
             logger.warning("Empty file uploaded")
             return templates.TemplateResponse(
@@ -549,7 +355,6 @@
         if not file_ext:
             # If no extension, infer from content type
             if file.content_type == "application/pdf":
-<<<<<<< HEAD
                 file_ext = ".pdf"
             elif file.content_type == "image/jpeg":
                 file_ext = ".jpg"
@@ -585,114 +390,7 @@
         # - process_small_document : For PDFs ≤200 pages and all images (default path)
         #     - Processes the entire document directly with PPStructure
         #     - Generates summary using text_based_processor.py
-=======
-                logger.info("Processing PDF file")
-                # Use PyMuPDF to process PDF
-                import io
-                pdf_document = fitz.open(stream=contents, filetype="pdf")
-                logger.info(f"PDF loaded with {len(pdf_document)} pages")
-                
-                full_text = ""
-                confidence_scores = []
-                
-                for page_num in range(len(pdf_document)):
-                    logger.info(f"Processing PDF page {page_num+1}/{len(pdf_document)}")
-                    page = pdf_document.load_page(page_num)
-                    
-                    # Render page to an image (PyMuPDF uses RGB format)
-                    pix = page.get_pixmap(alpha=False)
-                    img_data = pix.tobytes("png")
-                    
-                    # Convert to numpy array for OpenCV
-                    nparr = np.frombuffer(img_data, np.uint8)
-                    img = cv2.imdecode(nparr, cv2.IMREAD_COLOR)
-                    
-                    if img is None:
-                        logger.warning(f"Failed to convert page {page_num+1} to image")
-                        continue
-                        
-                    # Preprocess image
-                    processed_img = preprocess_image(img)
-
-                    # Process the image using PaddleOCR
-                    try:
-                        result = ocr.ocr(processed_img, cls=True)
-                        logger.info(f"OCR completed for page {page_num+1}")
-                    except Exception as e:
-                        error_message = f"OCR processing error: {str(e)}"
-                        logger.error(error_message, exc_info=True)
-                        return templates.TemplateResponse(
-                            "index.html",
-                            {"request": request, "error": error_message},
-                            status_code=500
-                        )
-
-                    # Concatenate the OCR results into a full text string
-                    page_text = ""
-                    for res in result:
-                        for line in res:
-                            page_text += line[1][0] + " "
-                            confidence_scores.append(line[1][1])
-                    
-                    logger.info(f"Extracted {len(page_text.split())} words from page {page_num+1}")
-                    full_text += page_text
-                
-                # Close the document
-                pdf_document.close()
-                
-                cleaned_text = clean_text(full_text)
-                if confidence_scores:
-                    average_confidence = sum(confidence_scores) / len(confidence_scores)
-                    average_confidence_formatted = f"{average_confidence:.2%}"
-                    logger.info(f"Average OCR confidence: {average_confidence_formatted}")
-                else:
-                    average_confidence_formatted = "N/A"
-                    logger.warning("No confidence scores available")
-            else:
-                logger.info(f"Processing image file: {file.content_type}")
-                # Convert image to OpenCV format
-                nparr = np.frombuffer(contents, np.uint8)
-                img = cv2.imdecode(nparr, cv2.IMREAD_COLOR)
-                if img is None:
-                    error_message = f"Image decode error: Could not decode the image. Please try another file."
-                    logger.error(error_message)
-                    return templates.TemplateResponse(
-                        "index.html",
-                        {"request": request, "error": error_message},
-                        status_code=400
-                    )
-
-                # Process single image
-                processed_img = preprocess_image(img)
-                try:
-                    result = ocr.ocr(processed_img, cls=True)
-                    logger.info("OCR completed for image")
-                except Exception as e:
-                    logger.error(f"OCR processing error: {str(e)}", exc_info=True)
-                    return templates.TemplateResponse(
-                        "index.html",
-                        {"request": request, "error": ERROR_MESSAGES["ocr_error"]},
-                        status_code=500
-                    )
-
-                # Extract text and confidence scores
-                full_text = ""
-                confidence_scores = []
-                for res in result:
-                    for line in res:
-                        full_text += line[1][0] + " "
-                        confidence_scores.append(line[1][1])
-                
-                logger.info(f"Extracted {len(full_text.split())} words from image")
-                cleaned_text = clean_text(full_text)
-                if confidence_scores:
-                    average_confidence = sum(confidence_scores) / len(confidence_scores)
-                    average_confidence_formatted = f"{average_confidence:.2%}"
-                    logger.info(f"Average OCR confidence: {average_confidence_formatted}")
-                else:
-                    average_confidence_formatted = "N/A"
-                    logger.warning("No confidence scores available")
->>>>>>> ca0a0497
+
 
         try:
             task = process_document.apply_async(
@@ -709,7 +407,6 @@
             print(f"Successfully submitted job {job_id} with task ID {task.id}")
             
         except Exception as e:
-<<<<<<< HEAD
             print(f"Error submitting task for job {job_id}: {str(e)}")
             # Update job status on task submission failure
             update_job_status(redis_client, job_id, {
@@ -718,36 +415,15 @@
                 'message': 'Failed to submit processing task',
                 'updated_at': get_timestamp()
             })
-=======
-            logger.error(f"Error processing document: {str(e)}", exc_info=True)
->>>>>>> ca0a0497
+
             return templates.TemplateResponse(
                 "index.html",
                 {"request": request, "error": f"Failed to submit task: {str(e)}"},
                 status_code=500
             )
-<<<<<<< HEAD
+
         
         # Render submission confirmation
-=======
-
-        # Extract NDA fields
-        logger.info("Extracting NDA fields from text")
-        fields = extract_nda_fields(cleaned_text)
-        logger.info(f"Extracted fields: {', '.join(fields.keys())}")
-
-        # Generate summary
-        summary = generate_summary(cleaned_text)
-        logger.info("Text summary generated")
-
-        # Force flush logs before returning
-        logger.info("Processing complete, preparing response")
-        for handler in logger.handlers + logging.root.handlers:
-            handler.flush()
-
-        # Render template with results
-        logger.info("Rendering results template")
->>>>>>> ca0a0497
         return templates.TemplateResponse(
             "submitted.html",
             {
@@ -769,7 +445,6 @@
             status_code=500
         )
 
-<<<<<<< HEAD
 # Job status endpoint
 @app.get("/job/{job_id}", response_class=HTMLResponse)
 async def get_job_status(request: Request, job_id: str):
@@ -982,15 +657,3 @@
 if __name__ == "__main__":
     import uvicorn
     uvicorn.run(app, host="0.0.0.0", port=int(os.environ.get("PORT", 8000)))
-=======
-# Debug handler for uvicorn to force flush logs after each request
-@app.middleware("http")
-async def log_requests(request: Request, call_next):
-    logger.debug(f"Request: {request.method} {request.url.path}")
-    response = await call_next(request)
-    logger.debug(f"Response status: {response.status_code}")
-    # Force flush logs after each request
-    for handler in logger.handlers + logging.root.handlers:
-        handler.flush()
-    return response
->>>>>>> ca0a0497
